--- conflicted
+++ resolved
@@ -2854,7 +2854,6 @@
 	}
 }
 
-<<<<<<< HEAD
 // TestInsertNodeSplitting is a test for the insertNode function in the router.
 // It checks that the router correctly handles the insertion of routes with overlapping prefixes.
 func TestInsertNodeSplitting(t *testing.T) {
@@ -2927,9 +2926,6 @@
     assert.True(t, foundNew, "Expected to find the new route '/te/st' among children")
 }
 
-
-=======
-
 // Verifies that when routes with more parameters are added,
 // the router’s internal maximum parameter count (echo.maxParam) is updated accordingly
 func TestInsertNodeMaxParamUpdate(t *testing.T) {
@@ -2956,7 +2952,6 @@
     assert.Equal(t, 2, *e.maxParam, "Expected maxParam to be 2 after inserting a route with two parameters")
 }
 
->>>>>>> 0f799f66
 func BenchmarkRouterStaticRoutes(b *testing.B) {
 	benchmarkRouterRoutes(b, staticRoutes, staticRoutes)
 }
