// SPDX-License-Identifier: MIT
// SPDX-FileCopyrightText: © 2015 LabStack LLC and Echo contributors

package middleware

import (
	"bytes"
	"encoding/json"
	"errors"
	"net/http"
	"net/http/httptest"
	"net/url"
	"strconv"
	"strings"
	"testing"
	"time"
	"unsafe"

	"github.com/labstack/echo/v4"
	"github.com/stretchr/testify/assert"
)

func TestLogger(t *testing.T) {
	// Note: Just for the test coverage, not a real test.
	e := echo.New()
	req := httptest.NewRequest(http.MethodGet, "/", nil)
	rec := httptest.NewRecorder()
	c := e.NewContext(req, rec)
	h := Logger()(func(c echo.Context) error {
		return c.String(http.StatusOK, "test")
	})

	// Status 2xx
	h(c)

	// Status 3xx
	rec = httptest.NewRecorder()
	c = e.NewContext(req, rec)
	h = Logger()(func(c echo.Context) error {
		return c.String(http.StatusTemporaryRedirect, "test")
	})
	h(c)

	// Status 4xx
	rec = httptest.NewRecorder()
	c = e.NewContext(req, rec)
	h = Logger()(func(c echo.Context) error {
		return c.String(http.StatusNotFound, "test")
	})
	h(c)

	// Status 5xx with empty path
	req = httptest.NewRequest(http.MethodGet, "/", nil)
	rec = httptest.NewRecorder()
	c = e.NewContext(req, rec)
	h = Logger()(func(c echo.Context) error {
		return errors.New("error")
	})
	h(c)
}

func TestLoggerIPAddress(t *testing.T) {
	e := echo.New()
	req := httptest.NewRequest(http.MethodGet, "/", nil)
	rec := httptest.NewRecorder()
	c := e.NewContext(req, rec)
	buf := new(bytes.Buffer)
	e.Logger.SetOutput(buf)
	ip := "127.0.0.1"
	h := Logger()(func(c echo.Context) error {
		return c.String(http.StatusOK, "test")
	})

	// With X-Real-IP
	req.Header.Add(echo.HeaderXRealIP, ip)
	h(c)
	assert.Contains(t, buf.String(), ip)

	// With X-Forwarded-For
	buf.Reset()
	req.Header.Del(echo.HeaderXRealIP)
	req.Header.Add(echo.HeaderXForwardedFor, ip)
	h(c)
	assert.Contains(t, buf.String(), ip)

	buf.Reset()
	h(c)
	assert.Contains(t, buf.String(), ip)
}

func TestLoggerTemplate(t *testing.T) {
	buf := new(bytes.Buffer)

	e := echo.New()
	e.Use(LoggerWithConfig(LoggerConfig{
		Format: `{"time":"${time_rfc3339_nano}","id":"${id}","remote_ip":"${remote_ip}","host":"${host}","user_agent":"${user_agent}",` +
			`"method":"${method}","uri":"${uri}","status":${status}, "latency":${latency},` +
			`"latency_human":"${latency_human}","bytes_in":${bytes_in}, "path":"${path}", "route":"${route}", "referer":"${referer}",` +
			`"bytes_out":${bytes_out},"ch":"${header:X-Custom-Header}", "protocol":"${protocol}"` +
			`"us":"${query:username}", "cf":"${form:username}", "session":"${cookie:session}"}` + "\n",
		Output: buf,
	}))

	e.GET("/users/:id", func(c echo.Context) error {
		return c.String(http.StatusOK, "Header Logged")
	})

	req := httptest.NewRequest(http.MethodGet, "/users/1?username=apagano-param&password=secret", nil)
	req.RequestURI = "/"
	req.Header.Add(echo.HeaderXRealIP, "127.0.0.1")
	req.Header.Add("Referer", "google.com")
	req.Header.Add("User-Agent", "echo-tests-agent")
	req.Header.Add("X-Custom-Header", "AAA-CUSTOM-VALUE")
	req.Header.Add("X-Request-ID", "6ba7b810-9dad-11d1-80b4-00c04fd430c8")
	req.Header.Add("Cookie", "_ga=GA1.2.000000000.0000000000; session=ac08034cd216a647fc2eb62f2bcf7b810")
	req.Form = url.Values{
		"username": []string{"apagano-form"},
		"password": []string{"secret-form"},
	}

	rec := httptest.NewRecorder()
	e.ServeHTTP(rec, req)

	cases := map[string]bool{
		"apagano-param":                        true,
		"apagano-form":                         true,
		"AAA-CUSTOM-VALUE":                     true,
		"BBB-CUSTOM-VALUE":                     false,
		"secret-form":                          false,
		"hexvalue":                             false,
		"GET":                                  true,
		"127.0.0.1":                            true,
		"\"path\":\"/users/1\"":                true,
		"\"route\":\"/users/:id\"":             true,
		"\"uri\":\"/\"":                        true,
		"\"status\":200":                       true,
		"\"bytes_in\":0":                       true,
		"google.com":                           true,
		"echo-tests-agent":                     true,
		"6ba7b810-9dad-11d1-80b4-00c04fd430c8": true,
		"ac08034cd216a647fc2eb62f2bcf7b810":    true,
	}

	for token, present := range cases {
		assert.True(t, strings.Contains(buf.String(), token) == present, "Case: "+token)
	}
}

func TestLoggerCustomTimestamp(t *testing.T) {
	buf := new(bytes.Buffer)
	customTimeFormat := "2006-01-02 15:04:05.00000"
	e := echo.New()
	e.Use(LoggerWithConfig(LoggerConfig{
		Format: `{"time":"${time_custom}","id":"${id}","remote_ip":"${remote_ip}","host":"${host}","user_agent":"${user_agent}",` +
			`"method":"${method}","uri":"${uri}","status":${status}, "latency":${latency},` +
			`"latency_human":"${latency_human}","bytes_in":${bytes_in}, "path":"${path}", "referer":"${referer}",` +
			`"bytes_out":${bytes_out},"ch":"${header:X-Custom-Header}",` +
			`"us":"${query:username}", "cf":"${form:username}", "session":"${cookie:session}"}` + "\n",
		CustomTimeFormat: customTimeFormat,
		Output:           buf,
	}))

	e.GET("/", func(c echo.Context) error {
		return c.String(http.StatusOK, "custom time stamp test")
	})

	req := httptest.NewRequest(http.MethodGet, "/", nil)
	rec := httptest.NewRecorder()
	e.ServeHTTP(rec, req)

	var objs map[string]*json.RawMessage
	if err := json.Unmarshal(buf.Bytes(), &objs); err != nil {
		panic(err)
	}
	loggedTime := *(*string)(unsafe.Pointer(objs["time"]))
	_, err := time.Parse(customTimeFormat, loggedTime)
	assert.Error(t, err)
}

func TestLoggerCustomTagFunc(t *testing.T) {
	e := echo.New()
	buf := new(bytes.Buffer)
	e.Use(LoggerWithConfig(LoggerConfig{
		Format: `{"method":"${method}",${custom}}` + "\n",
		CustomTagFunc: func(c echo.Context, buf *bytes.Buffer) (int, error) {
			return buf.WriteString(`"tag":"my-value"`)
		},
		Output: buf,
	}))

	e.GET("/", func(c echo.Context) error {
		return c.String(http.StatusOK, "custom time stamp test")
	})

	req := httptest.NewRequest(http.MethodGet, "/", nil)
	rec := httptest.NewRecorder()
	e.ServeHTTP(rec, req)

	assert.Equal(t, `{"method":"GET","tag":"my-value"}`+"\n", buf.String())
}

func BenchmarkLoggerWithConfig_withoutMapFields(b *testing.B) {
	e := echo.New()

	buf := new(bytes.Buffer)
	mw := LoggerWithConfig(LoggerConfig{
		Format: `{"time":"${time_rfc3339_nano}","id":"${id}","remote_ip":"${remote_ip}","host":"${host}","user_agent":"${user_agent}",` +
			`"method":"${method}","uri":"${uri}","status":${status}, "latency":${latency},` +
			`"latency_human":"${latency_human}","bytes_in":${bytes_in}, "path":"${path}", "referer":"${referer}",` +
			`"bytes_out":${bytes_out}, "protocol":"${protocol}"}` + "\n",
		Output: buf,
	})(func(c echo.Context) error {
		c.Request().Header.Set(echo.HeaderXRequestID, "123")
		c.FormValue("to force parse form")
		return c.String(http.StatusTeapot, "OK")
	})

	f := make(url.Values)
	f.Set("csrf", "token")
	f.Add("multiple", "1")
	f.Add("multiple", "2")
	req := httptest.NewRequest(http.MethodPost, "/test?lang=en&checked=1&checked=2", strings.NewReader(f.Encode()))
	req.Header.Set("Referer", "https://echo.labstack.com/")
	req.Header.Set("User-Agent", "curl/7.68.0")
	req.Header.Add(echo.HeaderContentType, echo.MIMEApplicationForm)

	b.ReportAllocs()
	b.ResetTimer()

	for i := 0; i < b.N; i++ {
		rec := httptest.NewRecorder()
		c := e.NewContext(req, rec)
		mw(c)
		buf.Reset()
	}
}

func BenchmarkLoggerWithConfig_withMapFields(b *testing.B) {
	e := echo.New()

	buf := new(bytes.Buffer)
	mw := LoggerWithConfig(LoggerConfig{
		Format: `{"time":"${time_rfc3339_nano}","id":"${id}","remote_ip":"${remote_ip}","host":"${host}","user_agent":"${user_agent}",` +
			`"method":"${method}","uri":"${uri}","status":${status}, "latency":${latency},` +
			`"latency_human":"${latency_human}","bytes_in":${bytes_in}, "path":"${path}", "referer":"${referer}",` +
			`"bytes_out":${bytes_out},"ch":"${header:X-Custom-Header}", "protocol":"${protocol}"` +
			`"us":"${query:username}", "cf":"${form:csrf}", "Referer2":"${header:Referer}"}` + "\n",
		Output: buf,
	})(func(c echo.Context) error {
		c.Request().Header.Set(echo.HeaderXRequestID, "123")
		c.FormValue("to force parse form")
		return c.String(http.StatusTeapot, "OK")
	})

	f := make(url.Values)
	f.Set("csrf", "token")
	f.Add("multiple", "1")
	f.Add("multiple", "2")
	req := httptest.NewRequest(http.MethodPost, "/test?lang=en&checked=1&checked=2", strings.NewReader(f.Encode()))
	req.Header.Set("Referer", "https://echo.labstack.com/")
	req.Header.Set("User-Agent", "curl/7.68.0")
	req.Header.Add(echo.HeaderContentType, echo.MIMEApplicationForm)

	b.ReportAllocs()
	b.ResetTimer()

	for i := 0; i < b.N; i++ {
		rec := httptest.NewRecorder()
		c := e.NewContext(req, rec)
		mw(c)
		buf.Reset()
	}
}

func TestLoggerTemplateWithTimeUnixMilli(t *testing.T) {
	buf := new(bytes.Buffer)

	e := echo.New()
	e.Use(LoggerWithConfig(LoggerConfig{
		Format: `${time_unix_milli}`,
		Output: buf,
	}))

	e.GET("/", func(c echo.Context) error {
		return c.String(http.StatusOK, "OK")
	})

	req := httptest.NewRequest(http.MethodGet, "/", nil)

	rec := httptest.NewRecorder()
	e.ServeHTTP(rec, req)

	unixMillis, err := strconv.ParseInt(buf.String(), 10, 64)
	assert.NoError(t, err)
	assert.WithinDuration(t, time.Unix(unixMillis/1000, 0), time.Now(), 3*time.Second)
}

func TestLoggerTemplateWithTimeUnixMicro(t *testing.T) {
	buf := new(bytes.Buffer)

	e := echo.New()
	e.Use(LoggerWithConfig(LoggerConfig{
		Format: `${time_unix_micro}`,
		Output: buf,
	}))

	e.GET("/", func(c echo.Context) error {
		return c.String(http.StatusOK, "OK")
	})

	req := httptest.NewRequest(http.MethodGet, "/", nil)

	rec := httptest.NewRecorder()
	e.ServeHTTP(rec, req)

	unixMicros, err := strconv.ParseInt(buf.String(), 10, 64)
	assert.NoError(t, err)
	assert.WithinDuration(t, time.Unix(unixMicros/1000000, 0), time.Now(), 3*time.Second)
}

<<<<<<< HEAD
func TestLoggerWithCustomHeader(t *testing.T) {
	e := echo.New()
	buf := new(bytes.Buffer)
	config := LoggerConfig{
		Format: `{"custom_header":"${header:X-Custom-Header}"}\n`,
		Output: buf,
	}
	middleware := LoggerWithConfig(config)
	h := middleware(func(c echo.Context) error {
		return c.String(http.StatusOK, "ok")
	})

	req := httptest.NewRequest(http.MethodGet, "/", nil)
	req.Header.Set("X-Custom-Header", "test-value")
	res := httptest.NewRecorder()
	c := e.NewContext(req, res)

	_ = h(c)

	logOutput := buf.String()
	assert.Contains(t, logOutput, `"custom_header":"test-value"`)
}

=======
func TestLoggerCustomTagFunc2(t *testing.T) {
	e := echo.New()
	buf := new(bytes.Buffer)
	e.Use(LoggerWithConfig(LoggerConfig{
		Format: `{"protocol":"${protocol}",${custom}}` + "\n",
		CustomTagFunc: func(c echo.Context, buf *bytes.Buffer) (int, error) {
			return buf.WriteString(`"tag":"my-value"`)
		},
		Output: buf,
	}))

	e.GET("/", func(c echo.Context) error {
		return c.String(http.StatusOK, "custom time stamp test")
	})

	req := httptest.NewRequest(http.MethodGet, "/", nil)
	rec := httptest.NewRecorder()
	e.ServeHTTP(rec, req)

	assert.Equal(t, `{"protocol":"HTTP/1.1","tag":"my-value"}`+"\n", buf.String())
}
>>>>>>> b5ce8041
<|MERGE_RESOLUTION|>--- conflicted
+++ resolved
@@ -318,7 +318,6 @@
 	assert.WithinDuration(t, time.Unix(unixMicros/1000000, 0), time.Now(), 3*time.Second)
 }
 
-<<<<<<< HEAD
 func TestLoggerWithCustomHeader(t *testing.T) {
 	e := echo.New()
 	buf := new(bytes.Buffer)
@@ -342,7 +341,6 @@
 	assert.Contains(t, logOutput, `"custom_header":"test-value"`)
 }
 
-=======
 func TestLoggerCustomTagFunc2(t *testing.T) {
 	e := echo.New()
 	buf := new(bytes.Buffer)
@@ -363,5 +361,4 @@
 	e.ServeHTTP(rec, req)
 
 	assert.Equal(t, `{"protocol":"HTTP/1.1","tag":"my-value"}`+"\n", buf.String())
-}
->>>>>>> b5ce8041
+}